# MCP Clients

Now that we have a basic understanding of the Model Context Protocol, we can explore the essential role of MCP Clients in the Model Context Protocol ecosystem.

 In this part of Unit 1, we'll explore the essential role of MCP Clients in the Model Context Protocol ecosystem.

In this section, you will:

* Understand what MCP Clients are and their role in the MCP architecture
* Learn about the key responsibilities of MCP Clients
* Explore the major MCP Client implementations
* Discover how to use Hugging Face's MCP Client implementation
* See practical examples of MCP Client usage

<Tip>

In this page we're going to show examples of how to set up MCP Clients in a few different ways using the JSON notation. For now, we will use *examples* like `path/to/server.py` to represent the path to the MCP Server. In the next unit, we'll implement this with real MCP Servers.  

For now, focus on understanding the MCP Client notation. We'll implement the MCP Servers in the next unit.

</Tip>

## Understanding MCP Clients

MCP Clients are crucial components that act as the bridge between AI applications (Hosts) and external capabilities provided by MCP Servers. Think of the Host as your main application (like an AI assistant or IDE) and the Client as a specialized module within that Host responsible for handling MCP communications.

## User Interface Client

Let's start by exploring the user interface clients that are available for the MCP.

### Chat Interface Clients

Anthropic's Claude Desktop stands as one of the most prominent MCP Clients, providing integration with various MCP Servers.

### Interactive Development Clients

Cursor's MCP Client implementation enables AI-powered coding assistance through direct integration with code editing capabilities. It supports multiple MCP Server connections and provides real-time tool invocation during coding, making it a powerful tool for developers.

Continue.dev is another example of an interactive development client that supports MCP and connects to an MCP server from VS Code.

## Configuring MCP Clients

Now that we've covered the core of the MCP protocol, let's look at how to configure your MCP servers and clients.

Effective deployment of MCP servers and clients requires proper configuration. 

<Tip>

The MCP specification is still evolving, so the configuration methods are subject to evolution. We'll focus on the current best practices for configuration.

</Tip>

### MCP Configuration Files

MCP hosts use configuration files to manage server connections. These files define which servers are available and how to connect to them.

Fortunately, the configuration files are very simple, easy to understand, and consistent across major MCP hosts.

#### `mcp.json` Structure

The standard configuration file for MCP is named `mcp.json`. Here's the basic structure:

This is the basic structure of the `mcp.json` can be passed to applications like Claude Desktop, Cursor, or VS Code.

```json
{
  "servers": [
    {
      "name": "Server Name",
      "transport": {
        "type": "stdio|sse",
        // Transport-specific configuration
      }
    }
  ]
}
```

In this example, we have a single server with a name and a transport type. The transport type is either `stdio` or `sse`.

#### Configuration for stdio Transport

For local servers using stdio transport, the configuration includes the command and arguments to launch the server process:

```json
{
  "servers": [
    {
      "name": "File Explorer",
      "transport": {
        "type": "stdio",
        "command": "python",
        "args": ["/path/to/file_explorer_server.py"] // This is an example, we'll use a real server in the next unit
      }
    }
  ]
}
```

Here, we have a server called "File Explorer" that is a local script.

#### Configuration for HTTP+SSE Transport

For remote servers using HTTP+SSE transport, the configuration includes the server URL:

```json
{
  "servers": [
    {
      "name": "Remote API Server",
      "transport": {
        "type": "sse",
        "url": "https://example.com/mcp-server"
      }
    }
  ]
}
```

#### Environment Variables in Configuration

Environment variables can be passed to server processes using the `env` field. Here's how to access them in your server code:

<hfoptions id="env-variables">
<hfoption id="python">

In Python, we use the `os` module to access environment variables:

```python
import os

# Access environment variables
github_token = os.environ.get("GITHUB_TOKEN")
if not github_token:
    raise ValueError("GITHUB_TOKEN environment variable is required")

# Use the token in your server code
def make_github_request():
    headers = {"Authorization": f"Bearer {github_token}"}
    # ... rest of your code
```

</hfoption>
<hfoption id="javascript">

In JavaScript, we use the `process.env` object to access environment variables:

```javascript
// Access environment variables
const githubToken = process.env.GITHUB_TOKEN;
if (!githubToken) {
    throw new Error("GITHUB_TOKEN environment variable is required");
}

// Use the token in your server code
function makeGithubRequest() {
    const headers = { "Authorization": `Bearer ${githubToken}` };
    // ... rest of your code
}
```

</hfoption>
</hfoptions>

The corresponding configuration in `mcp.json` would look like this:

```json
{
  "servers": [
    {
      "name": "GitHub API",
      "transport": {
        "type": "stdio",
        "command": "python",
        "args": ["/path/to/github_server.py"], // This is an example, we'll use a real server in the next unit
        "env": {
          "GITHUB_TOKEN": "your_github_token"
        }
      }
    }
  ]
}
```

### Configuration Examples

Let's look at some real-world configuration scenarios:

#### Scenario 1: Local Server Configuration

In this scenario, we have a local server that is a Python script which could be a file explorer or a code editor.

```json
{
  "servers": [
    {
      "name": "File Explorer",
      "transport": {
        "type": "stdio",
        "command": "python",
        "args": ["/path/to/file_explorer_server.py"] // This is an example, we'll use a real server in the next unit
      }
    }
  ]
}
```

#### Scenario 2: Remote Server Configuration

In this scenario, we have a remote server that is a weather API.

```json
{
  "servers": [
    {
      "name": "Weather API",
      "transport": {
        "type": "sse",
        "url": "https://example.com/mcp-server" // This is an example, we'll use a real server in the next unit
      }
    }
  ]
}
```

Proper configuration is essential for successfully deploying MCP integrations. By understanding these aspects, you can create robust and reliable connections between AI applications and external capabilities.

In the next section, we'll explore the ecosystem of MCP servers available on Hugging Face Hub and how to publish your own servers there. 

## Tiny Agents Clients

Now, let's explore how to use MCP Clients within code.

You can also use tiny agents as MCP Clients to connect directly to MCP servers from your code. Tiny agents provide a simple way to create AI agents that can use tools from MCP servers.

Tiny Agent can run MCP servers with a command line environment. To do this, we will need to install `npm` and run the server with `npx`. **We'll need these for both Python and JavaScript.**

Let's install `npx` with `npm`. If you don't have `npm` installed, check out the [npm documentation](https://docs.npmjs.com/downloading-and-installing-node-js-and-npm).

### Setup

First, we will need to install `npx` if you don't have it installed. You can do this with the following command:

```bash
# install npx
npm install -g npx
```

Then, we will need to install the huggingface_hub package with the MCP support. This will allow us to run MCP servers and clients.

```bash
pip install "huggingface_hub[mcp]>=0.32.0"
```

Then, we will need to log in to the Hugging Face Hub to access the MCP servers. You can do this with the `huggingface-cli` command line tool. You will need a [login token](https://huggingface.co/docs/huggingface_hub/v0.32.3/en/quick-start#authentication) to do this.

```bash
huggingface-cli login
```

<hfoptions id="language">
<hfoption id="python">

### Connecting to MCP Servers

Now, let's create an agent configuration file `agent.json`.

<<<<<<< HEAD
with MCPClient(
    {"url": "https://abidlabs-mcp-tools2.hf.space/gradio_api/mcp/sse"}
) as tools:
    # Tools from the remote server are available
    print("\n".join(f"{t.name}: {t.description}" for t in tools))
=======
```json
{
    "model": "Qwen/Qwen2.5-72B-Instruct",
    "provider": "nebius",
    "servers": [
        {
            "type": "stdio",
            "config": {
                "command": "npx",
                "args": ["@playwright/mcp@latest"]
            }
        }
    ]
}
>>>>>>> 1578e8ce
```

In this configuration, we are using the `@playwright/mcp` MCP server. This is a MCP server that can control a browser with Playwright.

Now you can run the agent:

```bash
tiny-agents run agent.json
```

<hfoption id="javascript">

First, install the tiny agents package with [npm](https://docs.npmjs.com/downloading-and-installing-node-js-and-npm).

```bash
npm install @huggingface/tiny-agents
```

### Connecting to MCP Servers

Make an agent project directory and create an `agent.json` file.

```bash
mkdir my-agent
touch my-agent/agent.json
```

Create an agent configuration file at `my-agent/agent.json`:

```json
{
	"model": "Qwen/Qwen2.5-72B-Instruct",
	"provider": "nebius",
	"servers": [
		{
			"type": "stdio",
			"config": {
				"command": "npx",
				"args": ["@playwright/mcp@latest"]
			}
		}
	]
}
```

Now you can run the agent:

```bash
npx @huggingface/tiny-agents run ./my-agent
```

</hfoption>
</hfoptions>

In the video below, we run the agent and ask it to open a new tab in the browser.

The following example shows a web-browsing agent configured to use the [Qwen/Qwen2.5-72B-Instruct](https://huggingface.co/Qwen/Qwen2.5-72B-Instruct) model via Nebius inference provider, and it comes equipped with a playwright MCP server, which lets it use a web browser! The agent config is loaded specifying [its path in the `tiny-agents/tiny-agents`](https://huggingface.co/datasets/tiny-agents/tiny-agents/tree/main/celinah/web-browser) Hugging Face dataset.

<video controls autoplay loop>
  <source src="https://huggingface.co/datasets/huggingface/documentation-images/resolve/main/blog/python-tiny-agents/web_browser_agent.mp4" type="video/mp4">
</video>

When you run the agent, you'll see it load, listing the tools it has discovered from its connected MCP servers. Then, it's ready for your prompts!

Prompt used in this demo:

> do a Web Search for HF inference providers on Brave Search and open the first result and then give me the list of the inference providers supported on Hugging Face 

## Next Steps

Now that you understand MCP Clients, you're ready to:
* Explore specific MCP Server implementations
* Learn about creating custom MCP Clients
* Dive into advanced MCP integration patterns

Let's continue our journey into the world of Model Context Protocol!<|MERGE_RESOLUTION|>--- conflicted
+++ resolved
@@ -265,13 +265,6 @@
 
 Now, let's create an agent configuration file `agent.json`.
 
-<<<<<<< HEAD
-with MCPClient(
-    {"url": "https://abidlabs-mcp-tools2.hf.space/gradio_api/mcp/sse"}
-) as tools:
-    # Tools from the remote server are available
-    print("\n".join(f"{t.name}: {t.description}" for t in tools))
-=======
 ```json
 {
     "model": "Qwen/Qwen2.5-72B-Instruct",
@@ -286,7 +279,6 @@
         }
     ]
 }
->>>>>>> 1578e8ce
 ```
 
 In this configuration, we are using the `@playwright/mcp` MCP server. This is a MCP server that can control a browser with Playwright.
